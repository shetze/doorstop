--- conflicted
+++ resolved
@@ -10,13 +10,8 @@
 import logging
 
 from doorstop import CLI, VERSION
-<<<<<<< HEAD
 from doorstop.gui.main import run as gui
-from doorstop.core import processor
-=======
-from doorstop.cli import settings
 from doorstop.core.tree import build
->>>>>>> 14f9be77
 from doorstop.core import report
 from doorstop.common import DoorstopError
 from doorstop import settings
