--- conflicted
+++ resolved
@@ -1,11 +1,7 @@
 """Package for doorstop."""
 
 __project__ = 'Doorstop'
-<<<<<<< HEAD
-__version__ = '0.8.1'
-=======
 __version__ = '0.9-dev'
->>>>>>> cc3acb54
 
 CLI = 'doorstop'
 GUI = 'doorstop-gui'
