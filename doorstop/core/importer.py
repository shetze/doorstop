--- conflicted
+++ resolved
@@ -45,11 +45,7 @@
     :param prefix: existing document's prefix (for new items)
     :param path: new directory path to store this document's items
     :param parent: parent document's prefix (if one will exist)
-<<<<<<< HEAD
     :param tree: explicit tree to add the document
-=======
-    :param document: explicit tree to add the document
->>>>>>> c91fecbd
 
     :return: imported Document
 
