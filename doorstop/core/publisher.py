--- conflicted
+++ resolved
@@ -13,11 +13,7 @@
 CSS = os.path.join(os.path.dirname(__file__), 'files', 'doorstop.css')
 INDEX = 'index.html'
 
-<<<<<<< HEAD
-log = common.logger(__name__)  # pylint: disable=C0103
-=======
 log = common.logger(__name__)
->>>>>>> 323cb807
 
 
 def publish(obj, path, ext=None, linkify=None, index=None, **kwargs):
